use std::{ffi::OsString, os::fd::AsRawFd, sync::Arc, time::Instant};

use smithay::{
<<<<<<< HEAD
    desktop::{PopupManager, Window},
=======
    desktop::{layer_map_for_output, Window},
>>>>>>> ae516eb2
    input::{keyboard::XkbConfig, Seat, SeatState},
    reexports::{
        calloop::{generic::Generic, Interest, LoopHandle, LoopSignal, Mode, PostAction},
        wayland_server::{
            backend::{ClientData, ClientId, DisconnectReason},
            Display, DisplayHandle,
        },
    },
    utils::{Logical, Point},
    wayland::{
        compositor::CompositorState,
        data_device::DataDeviceState,
        output::OutputManagerState,
        shell::{
            wlr_layer::{Layer as WlrLayer, WlrLayerShellState},
            xdg::{decoration::XdgDecorationState, XdgShellState},
        },
        shm::ShmState,
        socket::ListeningSocketSource,
    },
};

use crate::utils::{focus::FocusTarget, workspace::Workspaces};

pub struct CalloopData<BackendData: Backend + 'static> {
    pub state: MagmaState<BackendData>,
    pub display: Display<MagmaState<BackendData>>,
}

pub trait Backend {
    fn seat_name(&self) -> String;
}

pub struct MagmaState<BackendData: Backend + 'static> {
    pub dh: DisplayHandle,
    pub backend_data: BackendData,
    pub start_time: Instant,
    pub loop_handle: LoopHandle<'static, CalloopData<BackendData>>,
    pub loop_signal: LoopSignal,

    // protocol state
    pub compositor_state: CompositorState,
    pub xdg_shell_state: XdgShellState,
    pub xdg_decoration_state: XdgDecorationState,
    pub shm_state: ShmState,
    pub output_manager_state: OutputManagerState,
    pub data_device_state: DataDeviceState,
    pub seat_state: SeatState<MagmaState<BackendData>>,
<<<<<<< HEAD
    pub popup_manager: PopupManager,
=======
    pub layer_shell_state: WlrLayerShellState,
>>>>>>> ae516eb2

    pub seat: Seat<Self>,
    pub seat_name: String,
    pub socket_name: OsString,

    pub workspaces: Workspaces,
    pub pointer_location: Point<f64, Logical>,
}

impl<BackendData: Backend> MagmaState<BackendData> {
    pub fn new(
        mut loop_handle: LoopHandle<'static, CalloopData<BackendData>>,
        loop_signal: LoopSignal,
        display: &mut Display<MagmaState<BackendData>>,
        backend_data: BackendData,
    ) -> Self {
        let start_time = Instant::now();

        let dh = display.handle();

        let compositor_state = CompositorState::new::<Self>(&dh);
        let xdg_shell_state = XdgShellState::new::<Self>(&dh);
        let xdg_decoration_state = XdgDecorationState::new::<Self>(&dh);
        let shm_state = ShmState::new::<Self>(&dh, vec![]);
        let output_manager_state = OutputManagerState::new_with_xdg_output::<Self>(&dh);
        let mut seat_state = SeatState::new();
        let data_device_state = DataDeviceState::new::<Self>(&dh);
        let seat_name = backend_data.seat_name();
        let mut seat = seat_state.new_wl_seat(&dh, seat_name.clone());
        let layer_shell_state = WlrLayerShellState::new::<Self>(&dh);

        seat.add_keyboard(XkbConfig::default(), 200, 25).unwrap();
        seat.add_pointer();

        let workspaces = Workspaces::new(1);

        let socket_name = Self::init_wayland_listener(&mut loop_handle, display);

        Self {
            loop_handle,
            dh,
            backend_data,
            start_time,
            seat_name,
            socket_name,
            compositor_state,
            xdg_shell_state,
            xdg_decoration_state,
            loop_signal,
            shm_state,
            output_manager_state,
            popup_manager: PopupManager::default(),
            seat_state,
            data_device_state,
            layer_shell_state,
            seat,
            workspaces,
            pointer_location: Point::from((0.0, 0.0)),
        }
    }
    fn init_wayland_listener(
        handle: &mut LoopHandle<'static, CalloopData<BackendData>>,
        display: &mut Display<MagmaState<BackendData>>,
    ) -> OsString {
        // Creates a new listening socket, automatically choosing the next available `wayland` socket name.
        let listening_socket = ListeningSocketSource::new_auto().unwrap();

        // Get the name of the listening socket.
        // Clients will connect to this socket.
        let socket_name = listening_socket.socket_name().to_os_string();

        handle
            .insert_source(listening_socket, move |client_stream, _, state| {
                // Inside the callback, you should insert the client into the display.
                //
                // You may also associate some data with the client when inserting the client.
                state
                    .display
                    .handle()
                    .insert_client(client_stream, Arc::new(ClientState))
                    .unwrap();
            })
            .expect("Failed to init the wayland event source.");

        // You also need to add the display itself to the event loop, so that client events will be processed by wayland-server.
        handle
            .insert_source(
                Generic::new(
                    display.backend().poll_fd().as_raw_fd(),
                    Interest::READ,
                    Mode::Level,
                ),
                |_, _, state| {
                    state.display.dispatch_clients(&mut state.state).unwrap();
                    Ok(PostAction::Continue)
                },
            )
            .unwrap();

        socket_name
    }

    pub fn window_under(&mut self) -> Option<(Window, Point<i32, Logical>)> {
        let pos = self.pointer_location;
        self.workspaces
            .current()
            .window_under(pos)
            .map(|(w, p)| (w.clone(), p))
    }
    pub fn surface_under(&self) -> Option<(FocusTarget, Point<i32, Logical>)> {
        let pos = self.pointer_location;
        let output = self.workspaces.current().outputs().find(|o| {
            let geometry = self.workspaces.current().output_geometry(o).unwrap();
            geometry.contains(pos.to_i32_round())
        })?;
        let output_geo = self.workspaces.current().output_geometry(output).unwrap();
        let layers = layer_map_for_output(output);

        let mut under = None;
        if let Some(layer) = layers
            .layer_under(WlrLayer::Overlay, pos)
            .or_else(|| layers.layer_under(WlrLayer::Top, pos))
        {
            let layer_loc = layers.layer_geometry(layer).unwrap().loc;
            under = Some((layer.clone().into(), output_geo.loc + layer_loc))
        } else if let Some((window, location)) = self.workspaces.current().window_under(pos) {
            under = Some((window.clone().into(), location));
        } else if let Some(layer) = layers
            .layer_under(WlrLayer::Bottom, pos)
            .or_else(|| layers.layer_under(WlrLayer::Background, pos))
        {
            let layer_loc = layers.layer_geometry(layer).unwrap().loc;
            under = Some((layer.clone().into(), output_geo.loc + layer_loc));
        };
        under
    }
}

pub struct ClientState;
impl ClientData for ClientState {
    fn initialized(&self, _client_id: ClientId) {}
    fn disconnected(&self, _client_id: ClientId, _reason: DisconnectReason) {}
}<|MERGE_RESOLUTION|>--- conflicted
+++ resolved
@@ -1,11 +1,9 @@
 use std::{ffi::OsString, os::fd::AsRawFd, sync::Arc, time::Instant};
 
 use smithay::{
-<<<<<<< HEAD
-    desktop::{PopupManager, Window},
-=======
-    desktop::{layer_map_for_output, Window},
->>>>>>> ae516eb2
+    desktop::{
+        layer_map_for_output, {PopupManager, Window},
+    },
     input::{keyboard::XkbConfig, Seat, SeatState},
     reexports::{
         calloop::{generic::Generic, Interest, LoopHandle, LoopSignal, Mode, PostAction},
@@ -54,11 +52,8 @@
     pub output_manager_state: OutputManagerState,
     pub data_device_state: DataDeviceState,
     pub seat_state: SeatState<MagmaState<BackendData>>,
-<<<<<<< HEAD
+    pub layer_shell_state: WlrLayerShellState,
     pub popup_manager: PopupManager,
-=======
-    pub layer_shell_state: WlrLayerShellState,
->>>>>>> ae516eb2
 
     pub seat: Seat<Self>,
     pub seat_name: String,
