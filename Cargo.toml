--- conflicted
+++ resolved
@@ -34,7 +34,7 @@
     "backend_udev",
     "backend_egl",
     "backend_libinput",
-<<<<<<< HEAD
+    "use_system_lib",
 ]
 
 [dependencies.smithay-egui]
@@ -46,8 +46,4 @@
 debug = ["egui", "egui_plot", "smithay-egui"]
 
 [patch."https://github.com/Smithay/smithay.git"]
-smithay = { git = "https://github.com/smithay//smithay" }
-=======
-    "use_system_lib",
-]
->>>>>>> 92d7fbd0
+smithay = { git = "https://github.com/smithay//smithay" }