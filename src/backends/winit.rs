--- conflicted
+++ resolved
@@ -155,14 +155,10 @@
     }
 
     *full_redraw = full_redraw.saturating_sub(1);
-<<<<<<< HEAD
     #[cfg(feature = "debug")]
     state.debug.fps.start();
-    let size = winitdata.backend.window_size().physical_size;
-=======
-
+    
     let size = winitdata.backend.window_size();
->>>>>>> f3af3bf2
     let damage = Rectangle::from_loc_and_size((0, 0), size);
 
     let mut renderelements: Vec<CustomRenderElements<_>> = vec![];
