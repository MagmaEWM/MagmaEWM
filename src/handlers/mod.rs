use smithay::{
    backend::renderer::utils::on_commit_buffer_handler,
    delegate_compositor, delegate_data_device, delegate_layer_shell, delegate_output,
    delegate_primary_selection, delegate_seat, delegate_shm,
    desktop::{layer_map_for_output, LayerSurface},
    input::{SeatHandler, SeatState},
    output::Output,
    reexports::wayland_server::{
        protocol::{wl_output::WlOutput, wl_surface::WlSurface},
        Client, Resource,
    },
    wayland::{
        buffer::BufferHandler,
        compositor::{
            get_parent, is_sync_subsurface, CompositorClientState, CompositorHandler,
            CompositorState,
        },
        data_device::{
            set_data_device_focus, ClientDndGrabHandler, DataDeviceHandler, ServerDndGrabHandler,
        },
        primary_selection::{set_primary_focus, PrimarySelectionHandler},
        seat::WaylandFocus,
        shell::wlr_layer::{
            Layer, LayerSurface as WlrLayerSurface, WlrLayerShellHandler, WlrLayerShellState,
        },
        shm::{ShmHandler, ShmState},
    },
};

use crate::{
<<<<<<< HEAD
    state::{Backend, MagmaState},
    utils::{focus::FocusTarget, tiling::bsp_update_layout}, ipc::generated::magma_ipc,
=======
    state::{Backend, ClientState, MagmaState},
    utils::{focus::FocusTarget, tiling::bsp_update_layout},
>>>>>>> 0ec02c92
};

pub mod input;
pub mod xdg_shell;

impl<BackendData: Backend> CompositorHandler for MagmaState<BackendData> {
    fn compositor_state(&mut self) -> &mut CompositorState {
        &mut self.compositor_state
    }

    fn client_compositor_state<'a>(&self, client: &'a Client) -> &'a CompositorClientState {
        &client.get_data::<ClientState>().unwrap().compositor_state
    }

    fn commit(&mut self, surface: &WlSurface) {
        on_commit_buffer_handler::<Self>(surface);
        if !is_sync_subsurface(surface) {
            let mut root = surface.clone();
            while let Some(parent) = get_parent(&root) {
                root = parent;
            }
            if let Some(window) = self
                .workspaces
                .all_windows()
                .find(|w| w.toplevel().wl_surface() == &root)
            {
                window.on_commit();
            }
        };
        self.popup_manager.commit(surface);
        xdg_shell::handle_commit(&self.workspaces, surface, &self.popup_manager);
    }
}

delegate_compositor!(@<BackendData: Backend + 'static> MagmaState<BackendData>);

impl<BackendData: Backend> BufferHandler for MagmaState<BackendData> {
    fn buffer_destroyed(
        &mut self,
        _buffer: &smithay::reexports::wayland_server::protocol::wl_buffer::WlBuffer,
    ) {
    }
}

impl<BackendData: Backend> ShmHandler for MagmaState<BackendData> {
    fn shm_state(&self) -> &ShmState {
        &self.shm_state
    }
}

delegate_shm!(@<BackendData: Backend + 'static> MagmaState<BackendData>);

impl<BackendData: Backend> SeatHandler for MagmaState<BackendData> {
    type KeyboardFocus = FocusTarget;
    type PointerFocus = FocusTarget;

    fn seat_state(&mut self) -> &mut SeatState<MagmaState<BackendData>> {
        &mut self.seat_state
    }

    fn cursor_image(
        &mut self,
        _seat: &smithay::input::Seat<Self>,
        _image: smithay::input::pointer::CursorImageStatus,
    ) {
    }
    fn focus_changed(&mut self, seat: &smithay::input::Seat<Self>, focused: Option<&FocusTarget>) {
        let dh = &self.dh;

        let focus = focused
            .and_then(WaylandFocus::wl_surface)
            .and_then(|s| dh.get_client(s.id()).ok());
        set_data_device_focus(dh, seat, focus.clone());
        set_primary_focus(dh, seat, focus);

        if let Some(focus_target) = focused {
            match focus_target {
                FocusTarget::Window(w) => {
                    for window in self.workspaces.all_windows() {
                        if window.eq(w) {
                            window.set_activated(true);
                        } else {
                            window.set_activated(false);
                        }
                        window.toplevel().send_configure();
                    }
                }
                FocusTarget::LayerSurface(_) => {
                    for window in self.workspaces.all_windows() {
                        window.set_activated(false);
                        window.toplevel().send_configure();
                    }
                }
                FocusTarget::Popup(_) => {}
            };
        }
    }
}

delegate_seat!(@<BackendData: Backend + 'static> MagmaState<BackendData>);

//
// Wl Data Device
//

impl<BackendData: Backend> DataDeviceHandler for MagmaState<BackendData> {
    type SelectionUserData = ();
    fn data_device_state(&self) -> &smithay::wayland::data_device::DataDeviceState {
        &self.data_device_state
    }
}

impl<BackendData: Backend> ClientDndGrabHandler for MagmaState<BackendData> {}
impl<BackendData: Backend> ServerDndGrabHandler for MagmaState<BackendData> {}

delegate_data_device!(@<BackendData: Backend + 'static> MagmaState<BackendData>);

impl<BackendData: Backend> PrimarySelectionHandler for MagmaState<BackendData> {
    type SelectionUserData = ();
    fn primary_selection_state(
        &self,
    ) -> &smithay::wayland::primary_selection::PrimarySelectionState {
        &self.primary_selection_state
    }
}

delegate_primary_selection!(@<BackendData: Backend + 'static> MagmaState<BackendData>);
//
// Wl Output & Xdg Output
//

delegate_output!(@<BackendData: Backend + 'static> MagmaState<BackendData>);

impl<BackendData: Backend> WlrLayerShellHandler for MagmaState<BackendData> {
    fn shell_state(&mut self) -> &mut WlrLayerShellState {
        &mut self.layer_shell_state
    }

    fn new_layer_surface(
        &mut self,
        surface: WlrLayerSurface,
        output: Option<WlOutput>,
        _layer: Layer,
        namespace: String,
    ) {
        let output = output
            .as_ref()
            .and_then(Output::from_resource)
            .unwrap_or_else(|| self.workspaces.current().outputs().next().unwrap().clone());
        let mut map = layer_map_for_output(&output);
        let layer_surface = LayerSurface::new(surface, namespace);
        map.map_layer(&layer_surface).unwrap();
        self.set_input_focus(FocusTarget::LayerSurface(layer_surface));
        drop(map);
        for workspace in self.workspaces.iter() {
            bsp_update_layout(workspace);
        }
    }

    fn layer_destroyed(&mut self, surface: WlrLayerSurface) {
        if let Some((mut map, layer)) = self.workspaces.outputs().find_map(|o| {
            let map = layer_map_for_output(o);
            let layer = map
                .layers()
                .find(|&layer| layer.layer_surface() == &surface)
                .cloned();
            layer.map(|layer| (map, layer))
        }) {
            map.unmap_layer(&layer);
        }
        self.set_input_focus_auto();
        for workspace in self.workspaces.iter() {
            bsp_update_layout(workspace);
        }
    }
}

delegate_layer_shell!(@<BackendData: Backend + 'static> MagmaState<BackendData>);<|MERGE_RESOLUTION|>--- conflicted
+++ resolved
@@ -28,13 +28,8 @@
 };
 
 use crate::{
-<<<<<<< HEAD
-    state::{Backend, MagmaState},
+    state::{Backend, ClientState, MagmaState},
     utils::{focus::FocusTarget, tiling::bsp_update_layout}, ipc::generated::magma_ipc,
-=======
-    state::{Backend, ClientState, MagmaState},
-    utils::{focus::FocusTarget, tiling::bsp_update_layout},
->>>>>>> 0ec02c92
 };
 
 pub mod input;
