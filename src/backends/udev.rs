--- conflicted
+++ resolved
@@ -23,13 +23,8 @@
             },
             gles::GlesTexture,
             glow::GlowRenderer,
-<<<<<<< HEAD
             multigpu::{gbm::GbmGlesBackend, GpuManager, MultiRenderer},
-            Bind, BufferType, ExportMem, Offscreen,
-=======
-            multigpu::{gbm::GbmGlesBackend, GpuManager, MultiRenderer, MultiTexture},
             Bind, BufferType, ExportMem, ImportDma, ImportEgl, Offscreen,
->>>>>>> 92d7fbd0
         },
         session::{libseat::LibSeatSession, Event as SessionEvent, Session},
         udev::{self, UdevBackend, UdevEvent},
