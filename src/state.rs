use std::{ffi::OsString, sync::Arc, time::Instant};

use once_cell::sync::Lazy;
use smithay::{
    desktop::{
        layer_map_for_output, {PopupManager, Window},
    },
    input::{keyboard::XkbConfig, Seat, SeatState},
    reexports::{
        calloop::{generic::Generic, Interest, LoopHandle, LoopSignal, Mode, PostAction},
        wayland_server::{
            backend::{ClientData, ClientId, DisconnectReason},
            Display, DisplayHandle,
        },
    },
    utils::{Logical, Point, Rectangle},
    wayland::{
        compositor::{CompositorClientState, CompositorState},
        output::OutputManagerState,
        selection::{data_device::DataDeviceState, primary_selection::PrimarySelectionState},
        shell::{
            wlr_layer::{Layer as WlrLayer, WlrLayerShellState},
            xdg::{decoration::XdgDecorationState, XdgShellState},
        },
        shm::ShmState,
        socket::ListeningSocketSource,
    },
};
use tracing::warn;

use crate::utils::{focus::FocusTarget, workspace::Workspaces};
use crate::{
    config::{load_config, Config},
    debug::MagmaDebug,
};

pub struct CalloopData<BackendData: Backend + 'static> {
    pub state: MagmaState<BackendData>,
    pub display_handle: DisplayHandle,
}

pub trait Backend {
    fn seat_name(&self) -> String;
}

pub static CONFIG: Lazy<Config> = Lazy::new(load_config);

pub struct MagmaState<BackendData: Backend + 'static> {
    pub dh: DisplayHandle,
    pub backend_data: BackendData,
    pub start_time: Instant,
    pub loop_handle: LoopHandle<'static, CalloopData<BackendData>>,
    pub loop_signal: LoopSignal,

    // protocol state
    pub compositor_state: CompositorState,
    pub xdg_shell_state: XdgShellState,
    pub xdg_decoration_state: XdgDecorationState,
    pub shm_state: ShmState,
    pub output_manager_state: OutputManagerState,
    pub data_device_state: DataDeviceState,
    pub primary_selection_state: PrimarySelectionState,
    pub seat_state: SeatState<MagmaState<BackendData>>,
    pub layer_shell_state: WlrLayerShellState,
    pub popup_manager: PopupManager,

    pub seat: Seat<Self>,
    pub seat_name: String,
    pub socket_name: OsString,

    pub workspaces: Workspaces,
    pub pointer_location: Point<f64, Logical>,

    #[cfg(feature = "debug")]
    pub debug: MagmaDebug,
}

impl<BackendData: Backend + 'static> MagmaState<BackendData> {
    pub fn new(
        loop_handle: LoopHandle<'static, CalloopData<BackendData>>,
        loop_signal: LoopSignal,
        display: Display<MagmaState<BackendData>>,
        backend_data: BackendData,
    ) -> Self {
        let start_time = Instant::now();

        let dh = display.handle();

        let compositor_state = CompositorState::new::<Self>(&dh);
        let xdg_shell_state = XdgShellState::new::<Self>(&dh);
        let xdg_decoration_state = XdgDecorationState::new::<Self>(&dh);
        let shm_state = ShmState::new::<Self>(&dh, vec![]);
        let output_manager_state = OutputManagerState::new_with_xdg_output::<Self>(&dh);
        let mut seat_state = SeatState::new();
        let data_device_state = DataDeviceState::new::<Self>(&dh);
        let primary_selection_state = PrimarySelectionState::new::<Self>(&dh);
        let seat_name = backend_data.seat_name();
        let mut seat = seat_state.new_wl_seat(&dh, seat_name.clone());
        let layer_shell_state = WlrLayerShellState::new::<Self>(&dh);

        let conf = CONFIG.xkb.clone();
        if let Err(err) = seat.add_keyboard((&conf).into(), 200, 25) {
            warn!(
                ?err,
                "Failed to load provided xkb config. Trying default...",
            );
            seat.add_keyboard(XkbConfig::default(), 200, 25)
                .expect("Failed to load xkb configuration files");
        }
        seat.add_pointer();

        let workspaces = Workspaces::new(CONFIG.workspaces);

<<<<<<< HEAD
        let socket_name = Self::init_wayland_listener(&mut loop_handle, display);

        Self {
            loop_handle,
            dh,
            backend_data,
            start_time,
            seat_name,
            socket_name,
            compositor_state,
            xdg_shell_state,
            xdg_decoration_state,
            loop_signal,
            shm_state,
            output_manager_state,
            popup_manager: PopupManager::default(),
            seat_state,
            data_device_state,
            primary_selection_state,
            layer_shell_state,
            seat,
            workspaces,
            pointer_location: Point::from((0.0, 0.0)),
            #[cfg(feature = "debug")]
            debug: MagmaDebug {
                egui: smithay_egui::EguiState::new(Rectangle::from_loc_and_size(
                    (0, 0),
                    (800, 600),
                )),
                active: false,
                fps: Default::default(),
            },
        }
    }
    fn init_wayland_listener(
        handle: &mut LoopHandle<'static, CalloopData<BackendData>>,
        display: &mut Display<MagmaState<BackendData>>,
    ) -> OsString {
=======
>>>>>>> f3af3bf2
        // Creates a new listening socket, automatically choosing the next available `wayland` socket name.
        let listening_socket = ListeningSocketSource::new_auto().unwrap();

        // Get the name of the listening socket.
        // Clients will connect to this socket.
        let socket_name = listening_socket.socket_name().to_os_string();

        loop_handle
            .insert_source(listening_socket, move |client_stream, _, state| {
                // Inside the callback, you should insert the client into the display.
                //
                // You may also associate some data with the client when inserting the client.
                state
                    .display_handle
                    .insert_client(client_stream, Arc::new(ClientState::default()))
                    .unwrap();
            })
            .expect("Failed to init the wayland event source.");

        // You also need to add the display itself to the event loop, so that client events will be processed by wayland-server.
        loop_handle
            .insert_source(
                Generic::new(display, Interest::READ, Mode::Level),
                |_, display, state| {
                    unsafe {
                        display
                            .get_mut()
                            .dispatch_clients(&mut state.state)
                            .unwrap()
                    };
                    Ok(PostAction::Continue)
                },
            )
            .expect("Failed to init wayland server source");

        Self {
            loop_handle,
            dh,
            backend_data,
            start_time,
            seat_name,
            socket_name,
            compositor_state,
            xdg_shell_state,
            xdg_decoration_state,
            loop_signal,
            shm_state,
            output_manager_state,
            popup_manager: PopupManager::default(),
            seat_state,
            data_device_state,
            primary_selection_state,
            layer_shell_state,
            seat,
            workspaces,
            pointer_location: Point::from((0.0, 0.0)),
        }
    }

    pub fn window_under(&mut self) -> Option<(Window, Point<i32, Logical>)> {
        let pos = self.pointer_location;
        self.workspaces
            .current()
            .window_under(pos)
            .map(|(w, p)| (w.clone(), p))
    }
    pub fn surface_under(&self) -> Option<(FocusTarget, Point<i32, Logical>)> {
        let pos = self.pointer_location;
        let output = self.workspaces.current().outputs().find(|o| {
            let geometry = self.workspaces.current().output_geometry(o).unwrap();
            geometry.contains(pos.to_i32_round())
        })?;
        let output_geo = self.workspaces.current().output_geometry(output).unwrap();
        let layers = layer_map_for_output(output);

        let mut under = None;
        if let Some(layer) = layers
            .layer_under(WlrLayer::Overlay, pos)
            .or_else(|| layers.layer_under(WlrLayer::Top, pos))
        {
            let layer_loc = layers.layer_geometry(layer).unwrap().loc;
            under = Some((layer.clone().into(), output_geo.loc + layer_loc))
        } else if let Some((window, location)) = self.workspaces.current().window_under(pos) {
            under = Some((window.clone().into(), location));
        } else if let Some(layer) = layers
            .layer_under(WlrLayer::Bottom, pos)
            .or_else(|| layers.layer_under(WlrLayer::Background, pos))
        {
            let layer_loc = layers.layer_geometry(layer).unwrap().loc;
            under = Some((layer.clone().into(), output_geo.loc + layer_loc));
        };
        under
    }
}

#[derive(Default)]
pub struct ClientState {
    pub compositor_state: CompositorClientState,
}
impl ClientData for ClientState {
    fn initialized(&self, _client_id: ClientId) {}
    fn disconnected(&self, _client_id: ClientId, _reason: DisconnectReason) {}
}<|MERGE_RESOLUTION|>--- conflicted
+++ resolved
@@ -111,8 +111,40 @@
 
         let workspaces = Workspaces::new(CONFIG.workspaces);
 
-<<<<<<< HEAD
-        let socket_name = Self::init_wayland_listener(&mut loop_handle, display);
+        // Creates a new listening socket, automatically choosing the next available `wayland` socket name.
+        let listening_socket = ListeningSocketSource::new_auto().unwrap();
+
+        // Get the name of the listening socket.
+        // Clients will connect to this socket.
+        let socket_name = listening_socket.socket_name().to_os_string();
+
+        loop_handle
+            .insert_source(listening_socket, move |client_stream, _, state| {
+                // Inside the callback, you should insert the client into the display.
+                //
+                // You may also associate some data with the client when inserting the client.
+                state
+                    .display_handle
+                    .insert_client(client_stream, Arc::new(ClientState::default()))
+                    .unwrap();
+            })
+            .expect("Failed to init the wayland event source.");
+
+        // You also need to add the display itself to the event loop, so that client events will be processed by wayland-server.
+        loop_handle
+            .insert_source(
+                Generic::new(display, Interest::READ, Mode::Level),
+                |_, display, state| {
+                    unsafe {
+                        display
+                            .get_mut()
+                            .dispatch_clients(&mut state.state)
+                            .unwrap()
+                    };
+                    Ok(PostAction::Continue)
+                },
+            )
+            .expect("Failed to init wayland server source");
 
         Self {
             loop_handle,
@@ -146,70 +178,6 @@
             },
         }
     }
-    fn init_wayland_listener(
-        handle: &mut LoopHandle<'static, CalloopData<BackendData>>,
-        display: &mut Display<MagmaState<BackendData>>,
-    ) -> OsString {
-=======
->>>>>>> f3af3bf2
-        // Creates a new listening socket, automatically choosing the next available `wayland` socket name.
-        let listening_socket = ListeningSocketSource::new_auto().unwrap();
-
-        // Get the name of the listening socket.
-        // Clients will connect to this socket.
-        let socket_name = listening_socket.socket_name().to_os_string();
-
-        loop_handle
-            .insert_source(listening_socket, move |client_stream, _, state| {
-                // Inside the callback, you should insert the client into the display.
-                //
-                // You may also associate some data with the client when inserting the client.
-                state
-                    .display_handle
-                    .insert_client(client_stream, Arc::new(ClientState::default()))
-                    .unwrap();
-            })
-            .expect("Failed to init the wayland event source.");
-
-        // You also need to add the display itself to the event loop, so that client events will be processed by wayland-server.
-        loop_handle
-            .insert_source(
-                Generic::new(display, Interest::READ, Mode::Level),
-                |_, display, state| {
-                    unsafe {
-                        display
-                            .get_mut()
-                            .dispatch_clients(&mut state.state)
-                            .unwrap()
-                    };
-                    Ok(PostAction::Continue)
-                },
-            )
-            .expect("Failed to init wayland server source");
-
-        Self {
-            loop_handle,
-            dh,
-            backend_data,
-            start_time,
-            seat_name,
-            socket_name,
-            compositor_state,
-            xdg_shell_state,
-            xdg_decoration_state,
-            loop_signal,
-            shm_state,
-            output_manager_state,
-            popup_manager: PopupManager::default(),
-            seat_state,
-            data_device_state,
-            primary_selection_state,
-            layer_shell_state,
-            seat,
-            workspaces,
-            pointer_location: Point::from((0.0, 0.0)),
-        }
-    }
 
     pub fn window_under(&mut self) -> Option<(Window, Point<i32, Logical>)> {
         let pos = self.pointer_location;
