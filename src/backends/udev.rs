--- conflicted
+++ resolved
@@ -269,13 +269,7 @@
                 device_id,
                 path: path.to_owned(),
             },
-            &mut display_handle,
-        );
-    }
-
-    event_loop
-        .handle()
-        .insert_source(backend, |event, _, state| {
+            &mut display_handle,); } event_loop .handle() .insert_source(backend, |event, _, state| {
             state.on_udev_event(event, &mut state.dh.clone())
         })
         .unwrap();
@@ -316,31 +310,16 @@
     }
 
     event_loop
-<<<<<<< HEAD
         .run(None, &mut state, |state| {
             state.workspaces.all_windows().for_each(|e| e.refresh());
+
+            let output = state.workspaces.current().outputs().next().unwrap();
+            for layer in layer_map_for_output(output).layers() {
+                layer.send_frame(output, state.start_time.elapsed(), Some(Duration::ZERO), |_, _| Some(output.clone()));
+            }
+
             display_handle.flush_clients().unwrap();
             state.popup_manager.cleanup();
-=======
-        .run(None, &mut calloopdata, move |data| {
-            data.state
-                .workspaces
-                .all_windows()
-                .for_each(|e| e.refresh());
-
-            let output = data.state.workspaces.current().outputs().next().unwrap();
-            for layer in layer_map_for_output(output).layers() {
-                layer.send_frame(
-                    output,
-                    data.state.start_time.elapsed(),
-                    Some(Duration::ZERO),
-                    |_, _| Some(output.clone()),
-                );
-            }
-
-            data.display_handle.flush_clients().unwrap();
-            data.state.popup_manager.cleanup();
->>>>>>> 8c5fca64
         })
         .unwrap();
 }
