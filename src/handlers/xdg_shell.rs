--- conflicted
+++ resolved
@@ -1,10 +1,8 @@
 use smithay::{
     delegate_xdg_decoration, delegate_xdg_shell,
-<<<<<<< HEAD
-    desktop::{PopupKind, PopupManager, Window},
-=======
-    desktop::{layer_map_for_output, Window, WindowSurfaceType},
->>>>>>> ae516eb2
+    desktop::{
+        PopupKind, PopupManager, WindowSurfaceType, {layer_map_for_output, Window},
+    },
     reexports::{
         wayland_protocols::xdg::{
             decoration::zv1::server::zxdg_toplevel_decoration_v1::Mode,
@@ -15,18 +13,13 @@
     utils::Serial,
     wayland::{
         compositor::with_states,
-<<<<<<< HEAD
-        shell::xdg::{
-            decoration::XdgDecorationHandler, PopupSurface, PositionerState, ToplevelSurface,
-            XdgPopupSurfaceData, XdgShellHandler, XdgShellState, XdgToplevelSurfaceRoleAttributes,
-=======
         shell::{
             wlr_layer::LayerSurfaceData,
             xdg::{
                 decoration::XdgDecorationHandler, PopupSurface, PositionerState, ToplevelSurface,
-                XdgShellHandler, XdgShellState, XdgToplevelSurfaceRoleAttributes,
+                XdgPopupSurfaceData, XdgShellHandler, XdgShellState,
+                XdgToplevelSurfaceRoleAttributes,
             },
->>>>>>> ae516eb2
         },
     },
 };
@@ -108,14 +101,6 @@
         }
     }
 
-<<<<<<< HEAD
-    if let Some(popup) = popup_manager.find_popup(surface) {
-        let PopupKind::Xdg(ref popup) = popup;
-        let initial_configure_sent = with_states(surface, |states| {
-            states
-                .data_map
-                .get::<XdgPopupSurfaceData>()
-=======
     if let Some(output) = workspaces.current().outputs().find(|o| {
         let map = layer_map_for_output(o);
         map.layer_for_surface(surface, WindowSurfaceType::TOPLEVEL)
@@ -125,18 +110,11 @@
             states
                 .data_map
                 .get::<LayerSurfaceData>()
->>>>>>> ae516eb2
                 .unwrap()
                 .lock()
                 .unwrap()
                 .initial_configure_sent
         });
-<<<<<<< HEAD
-        if !initial_configure_sent {
-            // NOTE: This should never fail as the initial configure is always
-            // allowed.
-            popup.send_configure().expect("initial configure failed");
-=======
         let mut map = layer_map_for_output(output);
 
         // arrange the layers before sending the initial configure
@@ -149,7 +127,24 @@
                 .unwrap();
 
             layer.layer_surface().send_configure();
->>>>>>> ae516eb2
+        }
+    };
+
+    if let Some(popup) = popup_manager.find_popup(surface) {
+        let PopupKind::Xdg(ref popup) = popup;
+        let initial_configure_sent = with_states(surface, |states| {
+            states
+                .data_map
+                .get::<XdgPopupSurfaceData>()
+                .unwrap()
+                .lock()
+                .unwrap()
+                .initial_configure_sent
+        });
+        if !initial_configure_sent {
+            // NOTE: This should never fail as the initial configure is always
+            // allowed.
+            popup.send_configure().expect("initial configure failed");
         }
     };
 }
